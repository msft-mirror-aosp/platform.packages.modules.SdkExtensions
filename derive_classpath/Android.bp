--- conflicted
+++ resolved
@@ -1,4 +1,3 @@
-<<<<<<< HEAD   (1058a6 Snap for 7216685 from 4e2c0e793665d25712c4fa73c07adb0e83e45a)
 // Copyright (C) 2019 The Android Open Source Project
 //
 // Licensed under the Apache License, Version 2.0 (the "License");
@@ -61,6 +60,4 @@
     name: "derive_classpath.rc",
     src: "derive_classpath.rc",
     installable: false,
-}
-=======
->>>>>>> CHANGE (c0e469 Revert "Introduce derive_classpath service.")+}