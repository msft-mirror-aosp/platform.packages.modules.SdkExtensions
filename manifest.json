--- conflicted
+++ resolved
@@ -1,11 +1,7 @@
 {
   "name": "com.android.sdkext",
-<<<<<<< HEAD
-  "version": 330810000
-=======
 
   // Placeholder module version to be replaced during build.
   // Do not change!
-  "version": 0
->>>>>>> 6438ea89
+  "version": 331110000
 }