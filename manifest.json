{
  "name": "com.android.sdkext",
<<<<<<< HEAD
  "version": 330910000
=======

  // Placeholder module version to be replaced during build.
  // Do not change!
  "version": 0
>>>>>>> f4ccf846
}<|MERGE_RESOLUTION|>--- conflicted
+++ resolved
@@ -1,11 +1,7 @@
 {
   "name": "com.android.sdkext",
-<<<<<<< HEAD
-  "version": 330910000
-=======
 
   // Placeholder module version to be replaced during build.
   // Do not change!
-  "version": 0
->>>>>>> f4ccf846
+  "version": 330911000
 }