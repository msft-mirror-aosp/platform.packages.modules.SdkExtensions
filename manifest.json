{
  "name": "com.android.sdkext",
<<<<<<< HEAD
  "version": 330410000
=======
  "version": 339990000
>>>>>>> 9dec21ef
}<|MERGE_RESOLUTION|>--- conflicted
+++ resolved
@@ -1,8 +1,4 @@
 {
   "name": "com.android.sdkext",
-<<<<<<< HEAD
-  "version": 330410000
-=======
-  "version": 339990000
->>>>>>> 9dec21ef
+  "version": 330510000
 }