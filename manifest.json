--- conflicted
+++ resolved
@@ -1,8 +1,4 @@
 {
   "name": "com.android.sdkext",
-<<<<<<< HEAD
-  "version": 310912000
-=======
-  "version": 319999900
->>>>>>> 763610f1
+  "version": 311310000
 }