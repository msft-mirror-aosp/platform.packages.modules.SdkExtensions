{
  "name": "com.android.sdkext",
<<<<<<< HEAD
  "version": 301400700
=======
  "version": 309999900
>>>>>>> d4145fef
}<|MERGE_RESOLUTION|>--- conflicted
+++ resolved
@@ -1,8 +1,4 @@
 {
   "name": "com.android.sdkext",
-<<<<<<< HEAD
-  "version": 301400700
-=======
-  "version": 309999900
->>>>>>> d4145fef
+  "version": 301500600
 }