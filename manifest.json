--- conflicted
+++ resolved
@@ -1,8 +1,4 @@
 {
   "name": "com.android.sdkext",
-<<<<<<< HEAD
-  "version": 311710000
-=======
-  "version": 330000000
->>>>>>> f5dc5e70
+  "version": 330450000
 }